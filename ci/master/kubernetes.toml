--- conflicted
+++ resolved
@@ -1,14 +1,8 @@
 
 [packages]
     tobuild = [
-<<<<<<< HEAD
         'tarantool-operator',
         'presence-operator',
         'userlog-operator',
-=======
-        # 'tarantool-operator',
-        # 'presence-operator',
-        # 'userlog-operator',
         'reporting-operator',
->>>>>>> f55a27f7
     ]