--- conflicted
+++ resolved
@@ -1,16 +1,9 @@
 
 [packages]
     tobuild = [
-<<<<<<< HEAD
-        #'chat-operator',
-        # 'presence-operator',
-        # 'tarantool-operator',
-        # 'userlog-operator',
-=======
         'tarantool-operator',
         'presence-operator',
         'userlog-operator',
->>>>>>> 0d7043d6
         'reporting-operator',
         'chat-operator'
     ]